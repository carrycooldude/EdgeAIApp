--- conflicted
+++ resolved
@@ -15,13 +15,8 @@
         applicationId = "com.example.edgeai"
         minSdk = 24
         targetSdk = 36
-<<<<<<< HEAD
         versionCode = 3
         versionName = "1.3.0"
-=======
-        versionCode = 2
-        versionName = "1.2.0"
->>>>>>> 6a46920f
 
         testInstrumentationRunner = "androidx.test.runner.AndroidJUnitRunner"
         
